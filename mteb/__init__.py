from __future__ import annotations

from importlib.metadata import version

from mteb.benchmarks import (
    MTEB_MAIN_EN,
    MTEB_RETRIEVAL_LAW,
    MTEB_RETRIEVAL_WITH_INSTRUCTIONS,
)
from mteb.evaluation import *
from mteb.get_tasks import get_tasks

__version__ = version("mteb")  # fetch version from install metadata


<<<<<<< HEAD
MTEB_MAIN_EN = [
    "AmazonCounterfactualClassification",
    "AmazonPolarityClassification",
    "AmazonReviewsClassification",
    "ArguAna",
    "ArxivClusteringP2P",
    "ArxivClusteringS2S",
    "AskUbuntuDupQuestions",
    "BIOSSES",
    "Banking77Classification",
    "BiorxivClusteringP2P",
    "BiorxivClusteringS2S",
    "CQADupstackAndroidRetrieval",
    "CQADupstackEnglishRetrieval",
    "CQADupstackGamingRetrieval",
    "CQADupstackGisRetrieval",
    "CQADupstackMathematicaRetrieval",
    "CQADupstackPhysicsRetrieval",
    "CQADupstackProgrammersRetrieval",
    "CQADupstackStatsRetrieval",
    "CQADupstackTexRetrieval",
    "CQADupstackUnixRetrieval",
    "CQADupstackWebmastersRetrieval",
    "CQADupstackWordpressRetrieval",
    "ClimateFEVER",
    "DBPedia",
    "EmotionClassification",
    "FEVER",
    "FiQA2018",
    "HotpotQA",
    "ImdbClassification",
    "MSMARCO",
    "MTOPDomainClassification",
    "MTOPIntentClassification",
    "MassiveIntentClassification",
    "MassiveScenarioClassification",
    "MedrxivClusteringP2P",
    "MedrxivClusteringS2S",
    "MindSmallReranking",
    "NFCorpus",
    "NQ",
    "QuoraRetrieval",
    "RedditClustering",
    "RedditClusteringP2P",
    "SCIDOCS",
    "SICK-R",
    "STS12",
    "STS13",
    "STS14",
    "STS15",
    "STS16",
    "STS17",
    "STS22",
    "STSBenchmark",
    "SciDocsRR",
    "SciFact",
    "SprintDuplicateQuestions",
    "StackExchangeClustering",
    "StackExchangeClusteringP2P",
    "StackOverflowDupQuestions",
    "SummEval",
    "TRECCOVID",
    "Touche2020",
    "ToxicConversationsClassification",
    "TweetSentimentExtractionClassification",
    "TwentyNewsgroupsClustering",
    "TwitterSemEval2015",
    "TwitterURLCorpus",
]

MTEB_RETRIEVAL_WITH_INSTRUCTIONS = [
    "Robust04InstructionRetrieval",
    "News21InstructionRetrieval",
    "Core17InstructionRetrieval",
]

MTEB_RETRIEVAL_LAW = [
    "LegalSummarization",
    "LegalBenchConsumerContractsQA",
    "LegalBenchCorporateLobbying",
    "AILACasedocs",
    "AILAStatutes",
    "LeCaRDv2",
    "LegalQuAD",
    "GerDaLIRSmall",
=======
__all__ = [
    "MTEB_MAIN_EN",
    "MTEB_RETRIEVAL_LAW",
    "MTEB_RETRIEVAL_WITH_INSTRUCTIONS",
    "get_tasks",
>>>>>>> e2c3ef18
]<|MERGE_RESOLUTION|>--- conflicted
+++ resolved
@@ -13,7 +13,6 @@
 __version__ = version("mteb")  # fetch version from install metadata
 
 
-<<<<<<< HEAD
 MTEB_MAIN_EN = [
     "AmazonCounterfactualClassification",
     "AmazonPolarityClassification",
@@ -99,11 +98,11 @@
     "LeCaRDv2",
     "LegalQuAD",
     "GerDaLIRSmall",
-=======
+]
+
 __all__ = [
     "MTEB_MAIN_EN",
     "MTEB_RETRIEVAL_LAW",
     "MTEB_RETRIEVAL_WITH_INSTRUCTIONS",
     "get_tasks",
->>>>>>> e2c3ef18
 ]