--- conflicted
+++ resolved
@@ -3,11 +3,8 @@
 from .BitextMining import *
 from .Classification import *
 from .Clustering import *
-<<<<<<< HEAD
 from .MultiLabelClassification import *
-=======
 from .InstructionRetrieval import *
->>>>>>> cf1c8d19
 from .PairClassification import *
 from .Reranking import *
 from .Retrieval import *
